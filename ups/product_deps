parent cetlib v3_02_00
defaultqual e15
#
incdir fq_dir include
libdir	fq_dir lib
fcldir  -
perllib  product_dir

# define product/version pairs
product	version
boost		v1_66_0
sqlite		v3_20_01_00
<<<<<<< HEAD
cetlib_except   v1_01_05
=======
cetlib_except   v1_01_06
>>>>>>> 071d3b26
cetbuildtools	v7_00_02	-	only_for_build
catch		v1_11_0		-nq-	only_for_build
end_product_list


# Matrix of qualifiers versus dependent products
qualifier	cetlib_except	boost		sqlite	notes
<<<<<<< HEAD
e14:debug	e14:debug	e14:debug	-nq-	
e14:opt		e14:opt		e14:opt		-nq-	
e14:prof	e14:prof	e14:prof	-nq-	
e15:debug	e15:debug	e15:debug	-nq-	
e15:opt		e15:opt		e15:opt		-nq-	
e15:prof	e15:prof	e15:prof	-nq-	
c2:debug	c2:debug	c2:debug	-nq-	
c2:opt		c2:opt		c2:opt		-nq-	
c2:prof		c2:prof		c2:prof		-nq-	
=======
e15:debug	e15:debug	e15:debug	-nq-
e15:opt		e15:opt		e15:opt		-nq-
e15:prof	e15:prof	e15:prof	-nq-
c2:debug	c2:debug	c2:debug	-nq-
c2:opt		c2:opt		c2:opt		-nq-
c2:prof		c2:prof		c2:prof		-nq-
>>>>>>> 071d3b26
end_qualifier_list

# Local Variables:
# tab-width: 8
# End:

# vi:set ts=8 noexpandtab:<|MERGE_RESOLUTION|>--- conflicted
+++ resolved
@@ -10,11 +10,7 @@
 product	version
 boost		v1_66_0
 sqlite		v3_20_01_00
-<<<<<<< HEAD
-cetlib_except   v1_01_05
-=======
 cetlib_except   v1_01_06
->>>>>>> 071d3b26
 cetbuildtools	v7_00_02	-	only_for_build
 catch		v1_11_0		-nq-	only_for_build
 end_product_list
@@ -22,24 +18,12 @@
 
 # Matrix of qualifiers versus dependent products
 qualifier	cetlib_except	boost		sqlite	notes
-<<<<<<< HEAD
-e14:debug	e14:debug	e14:debug	-nq-	
-e14:opt		e14:opt		e14:opt		-nq-	
-e14:prof	e14:prof	e14:prof	-nq-	
-e15:debug	e15:debug	e15:debug	-nq-	
-e15:opt		e15:opt		e15:opt		-nq-	
-e15:prof	e15:prof	e15:prof	-nq-	
-c2:debug	c2:debug	c2:debug	-nq-	
-c2:opt		c2:opt		c2:opt		-nq-	
-c2:prof		c2:prof		c2:prof		-nq-	
-=======
 e15:debug	e15:debug	e15:debug	-nq-
 e15:opt		e15:opt		e15:opt		-nq-
 e15:prof	e15:prof	e15:prof	-nq-
 c2:debug	c2:debug	c2:debug	-nq-
 c2:opt		c2:opt		c2:opt		-nq-
 c2:prof		c2:prof		c2:prof		-nq-
->>>>>>> 071d3b26
 end_qualifier_list
 
 # Local Variables:
