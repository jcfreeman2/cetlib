--- conflicted
+++ resolved
@@ -8,16 +8,10 @@
 # define product/version pairs
 product	version
 boost		v1_62_0a
-gcc		v4_9_3a		e10
-<<<<<<< HEAD
-sqlite		v3_12_02_00
-cetbuildtools	v5_04_06	-	only_for_build
-=======
 gcc		v6_2_0		e12
 sqlite		v3_14_02_00
 cetlib_except   v1_00_00
 cetbuildtools	v5_06_01	-	only_for_build
->>>>>>> 62421770
 end_product_list
 
 
