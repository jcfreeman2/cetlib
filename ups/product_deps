parent cetlib v3_03_01
defaultqual e15
#
incdir fq_dir include
libdir	fq_dir lib
fcldir  -
perllib  product_dir

# define product/version pairs
product	version
boost		v1_66_0a
sqlite		v3_20_01_00
<<<<<<< HEAD
cetlib_except   v1_02_00
cetbuildtools	v7_03_02	-	only_for_build
=======
cetlib_except   v1_02_01
cetbuildtools	v7_03_03	-	only_for_build
>>>>>>> 6604809b
catch		v1_11_0		-nq-	only_for_build
end_product_list


# Matrix of qualifiers versus dependent products
qualifier	cetlib_except	boost		sqlite	notes
e15:debug	e15:debug	e15:debug	-nq-
e15:opt		e15:opt		e15:opt		-nq-
e15:prof	e15:prof	e15:prof	-nq-
e17:debug	e17:debug	e17:debug	-nq-
e17:opt		e17:opt		e17:opt		-nq-
e17:prof	e17:prof	e17:prof	-nq-
c2:debug	c2:debug	c2:debug	-nq-
c2:opt		c2:opt		c2:opt		-nq-
c2:prof		c2:prof		c2:prof		-nq-
end_qualifier_list

# Local Variables:
# tab-width: 8
# End:

# vi:set ts=8 noexpandtab:<|MERGE_RESOLUTION|>--- conflicted
+++ resolved
@@ -10,13 +10,8 @@
 product	version
 boost		v1_66_0a
 sqlite		v3_20_01_00
-<<<<<<< HEAD
-cetlib_except   v1_02_00
-cetbuildtools	v7_03_02	-	only_for_build
-=======
 cetlib_except   v1_02_01
 cetbuildtools	v7_03_03	-	only_for_build
->>>>>>> 6604809b
 catch		v1_11_0		-nq-	only_for_build
 end_product_list
 
