--- conflicted
+++ resolved
@@ -7,17 +7,11 @@
 
 # define product/version pairs
 product	version
-<<<<<<< HEAD
-cpp0x	v1_04_13
-
-cetbuildtools	v4_16_00	-	only_for_build
-=======
 boost		v1_57_0a
 gcc		v4_9_1		e6
 gcc		v4_9_2		e7
 gcc		v4_9_3		e9
-cetbuildtools	v4_14_02	-	only_for_build
->>>>>>> 58df6913
+cetbuildtools	v4_16_00	-	only_for_build
 end_product_list
 
 
