parent cetlib v3_05_00
defaultqual e17
#
incdir fq_dir include
libdir	fq_dir lib
fcldir  -
perllib  product_dir

# define product/version pairs
product	version
<<<<<<< HEAD
boost		v1_68_0a
sqlite		v3_24_00_00
cetlib_except   v1_02_02
hep_concurrency v1_01_00
cetbuildtools	v7_06_04	-	only_for_build
catch		v2_4_0		-nq-	only_for_build
=======
boost		v1_66_0a
sqlite		v3_20_01_00
cetlib_except   v1_03_00
hep_concurrency v1_02_00
cetbuildtools	v7_06_04	-	only_for_build
catch		v2_2_2		-nq-	only_for_build
>>>>>>> 26d7fe26
end_product_list


# Matrix of qualifiers versus dependent products
qualifier	cetlib_except	boost      hep_concurrency  sqlite	notes
e17:debug       e17:debug       e17:debug  e17:debug        -nq-
e17:prof        e17:prof        e17:prof   e17:prof         -nq-
e19:debug	e19:debug	e19:debug  e19:debug        -nq-
e19:prof        e19:prof        e19:prof   e19:prof         -nq-
c2:debug        c2:debug        c2:debug   c2:debug         -nq-
c2:prof         c2:prof         c2:prof    c2:prof          -nq-
c7:debug        c7:debug        c7:debug   c7:debug         -nq-
c7:prof         c7:prof         c7:prof    c7:prof          -nq-
end_qualifier_list

# Local Variables:
# tab-width: 8
# End:

# vi:set ts=8 noexpandtab:<|MERGE_RESOLUTION|>--- conflicted
+++ resolved
@@ -8,21 +8,12 @@
 
 # define product/version pairs
 product	version
-<<<<<<< HEAD
 boost		v1_68_0a
 sqlite		v3_24_00_00
-cetlib_except   v1_02_02
-hep_concurrency v1_01_00
-cetbuildtools	v7_06_04	-	only_for_build
-catch		v2_4_0		-nq-	only_for_build
-=======
-boost		v1_66_0a
-sqlite		v3_20_01_00
 cetlib_except   v1_03_00
 hep_concurrency v1_02_00
 cetbuildtools	v7_06_04	-	only_for_build
-catch		v2_2_2		-nq-	only_for_build
->>>>>>> 26d7fe26
+catch		v2_4_0		-nq-	only_for_build
 end_product_list
 
 
