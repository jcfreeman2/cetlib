--- conflicted
+++ resolved
@@ -11,13 +11,8 @@
 boost		v1_66_0a
 sqlite		v3_20_01_00
 cetlib_except   v1_02_01
-<<<<<<< HEAD
-cetmodules         v0_01_00	-	only_for_build
-catch		v1_11_0		-nq-	only_for_build
-=======
-cetbuildtools	v7_04_00	-	only_for_build
+cetmodules      v0_01_00	-	only_for_build
 catch		v2_2_2		-nq-	only_for_build
->>>>>>> 3915f42c
 end_product_list
 
 
