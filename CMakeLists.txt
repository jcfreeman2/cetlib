--- conflicted
+++ resolved
@@ -44,12 +44,7 @@
 # Describe build prerequisites:
 
 
-<<<<<<< HEAD
-find_ups_product (cetbuildtools v4_07_02)
-=======
 find_ups_product (cetbuildtools v4_14_01)
-find_ups_product( cpp0x v1_03_02 )
->>>>>>> a7126ff1
 find_ups_boost(v1_50_0)
 
 
