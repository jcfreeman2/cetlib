--- conflicted
+++ resolved
@@ -21,11 +21,7 @@
 
 project( cetlib )
 set( product cetlib )
-<<<<<<< HEAD
 set( version v0_5_0 )
-=======
-set( version v0_4_12 )
->>>>>>> 93a4afd0
 set( qualifier a2 )
 
 # cetbuildtools contains our cmake modules
@@ -65,11 +61,7 @@
 
 find_ups_boost( v1_45_0 filesystem regex unit_test_framework )
 find_ups_product( cetbuildtools v1_7_4 )
-<<<<<<< HEAD
-find_ups_product( cpp0x v1_0_14 )
-=======
 find_ups_product( cpp0x v1_0_15 )
->>>>>>> 93a4afd0
 
 # ----------------------------------------------------------------------
 # Describe include path:
