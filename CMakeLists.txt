--- conflicted
+++ resolved
@@ -21,11 +21,7 @@
 
 project( cetlib )
 set( product cetlib )
-<<<<<<< HEAD
-set( version v0_2_14 )
-=======
 set( version v0_2_15 )
->>>>>>> 65707c21
 set( qualifier a1 )
 
 # cetbuildtools contains our cmake modules
