#ifndef cetlib_map_vector_h
#define cetlib_map_vector_h

// ======================================================================
// map_vector: A map mimicking a sparse vector interface
//
// Integer subscripting is unsupported and yields a compilation failure.
// ======================================================================

#include "cetlib_except/exception.h"

#include <algorithm>
#include <iosfwd>
#include <vector>

namespace cet {
  class map_vector_key;

  bool operator==(map_vector_key const&, map_vector_key const&) noexcept;
  bool operator!=(map_vector_key const&, map_vector_key const&) noexcept;
  bool operator<(map_vector_key const&, map_vector_key const&) noexcept;
  bool operator>(map_vector_key const&, map_vector_key const&) noexcept;
  bool operator<=(map_vector_key const&, map_vector_key const&) noexcept;
  bool operator>=(map_vector_key const&, map_vector_key const&) noexcept;

  std::ostream& operator<<(std::ostream&, map_vector_key const&);

  template <class Value>
  class map_vector;
}

// ======================================================================

class cet::map_vector_key {
public:
  // c'tors:
  constexpr map_vector_key() noexcept : key_(-1l) {}
  explicit map_vector_key(int key);
  constexpr explicit map_vector_key(unsigned const key) noexcept : key_{key} {}
  constexpr explicit map_vector_key(unsigned long key) noexcept;

  // observers:
  unsigned long
  asInt() const noexcept
  {
    return key_;
  }
  unsigned long
  asUint() const noexcept
  {
    return key_;
  }
  void ensure_valid() const;

private:
  unsigned long key_;

}; // map_vector_key

inline cet::map_vector_key::map_vector_key(int key) : key_(key)
{
  if (key < 0) {
    throw cet::exception("InvalidKey")
      << "Negative key " << key << " not valid for map_vector_key.";
  }
}

constexpr cet::map_vector_key::map_vector_key(unsigned long const key) noexcept
  : key_{key}
{}

inline void
cet::map_vector_key::ensure_valid() const
{
  if (key_ == static_cast<unsigned long>(-1)) { // Invalid key
    throw cet::exception("InvalidKey")
      << "Attempt to use an invalid cet::map_vector_key.";
  }
}

// ======================================================================

template <class Value>
class cet::map_vector {
public:
  // types:
  using key_type = map_vector_key;
  using mapped_type = Value;
  using value_type = std::pair<key_type, mapped_type>;
  using impl_type = std::vector<value_type>;

  using size_type = typename impl_type::size_type;
  using difference_type = typename impl_type::difference_type;

  using iterator = typename impl_type::iterator;
  using const_iterator = typename impl_type::const_iterator;
  using reverse_iterator = typename impl_type::reverse_iterator;
  using const_reverse_iterator = typename impl_type::const_reverse_iterator;

  using allocator_type = typename impl_type::allocator_type;
  using pointer = typename allocator_type::pointer;
  using const_pointer = typename allocator_type::const_pointer;
  using reference = typename allocator_type::reference;
  using const_reference = typename allocator_type::const_reference;

  // c'tors:
  map_vector() = default;

  template <class InIter>
  map_vector(InIter const b, InIter const e)
  {
    insert(b, e);
  }

  // use compiler-generated copy c'tor, copy assignment, and d'tor

  // properties:
  bool
  empty() const noexcept
  {
    return v_.empty();
  }
  size_type
  size() const noexcept
  {
    return v_.size();
  }
  size_type
  max_size() const noexcept
  {
    return v_.max_size();
  }
  size_type
  capacity() const noexcept
  {
    return v_.capacity();
  }

  allocator_type
  get_allocator() const noexcept
  {
    return v_.get_allocator();
  }

  // observers:
  value_type const& front() const;
  value_type const& back() const;

  // To be used in case map_vectors must be concatenated, and not
  // merged.
  size_t
  delta() const
  {
    return v_.empty() ? 0 : 1 + v_.back().first.asInt();
  }

  bool has(key_type key) const;

  iterator find(key_type key);
  const_iterator find(key_type key) const;
  const_iterator findOrThrow(key_type key) const;

  mapped_type* getOrNull(key_type key);
  mapped_type const* getOrNull(key_type key) const;

  mapped_type& getOrThrow(key_type key);
  mapped_type const& getOrThrow(key_type key) const;

  mapped_type& operator[](key_type key);
  mapped_type const& operator[](key_type key) const { return getOrThrow(key); }
  mapped_type const&
  at(key_type key) const
  {
    return getOrThrow(key);
  }

  // iterators:
  iterator
  begin() noexcept
  {
    return v_.begin();
  }
  const_iterator
  begin() const noexcept
  {
    return v_.begin();
  }

  iterator
  end() noexcept
  {
    return v_.end();
  }
  const_iterator
  end() const noexcept
  {
    return v_.end();
  }

  reverse_iterator
  rbegin() noexcept
  {
    return v_.rbegin();
  }
  const_reverse_iterator
  rbegin() const noexcept
  {
    return v_.rbegin();
  }

  reverse_iterator
  rend() noexcept
  {
    return v_.rend();
  }
  const_reverse_iterator
  rend() const noexcept
  {
    return v_.rend();
  }

  const_iterator
  cbegin() const noexcept
  {
    return v_.cbegin();
  }
  const_iterator
  cend() const noexcept
  {
    return v_.cend();
  }
  const_reverse_iterator
  crbegin() const
  {
    return v_.crbegin();
  }
  const_reverse_iterator
  crend() const noexcept
  {
    return v_.crend();
  }

  // mutators:
  void
  clear() noexcept
  {
    v_.clear();
  }

  void
  reserve(size_type const n)
  {
    v_.reserve(n);
  }

  void
  swap(map_vector<mapped_type>& other)
  {
    v_.swap(other.v_);
  }

  std::pair<iterator, bool> insert(value_type const& x);

  template <class InIter>
  void insert(InIter b, InIter e);

  // MUST UPDATE WHEN CLASS IS CHANGED!
  static short
  Class_Version()
  {
    return 10;
  }

private:
  impl_type v_{};

  bool class_invariant() const;

  static bool lt(value_type const&, value_type const&) noexcept;
  static bool eq(value_type const&, value_type const&) noexcept;

}; // map_vector<>

// ======================================================================
// additional map_vector_key implementation

// ----------------------------------------------------------------------
// comparisons:

inline bool
cet::operator==(map_vector_key const& k1, map_vector_key const& k2) noexcept
{
  return k1.asInt() == k2.asInt();
}

inline bool
cet::operator!=(map_vector_key const& k1, map_vector_key const& k2) noexcept
{
  return k1.asInt() != k2.asInt();
}

inline bool
cet::operator<(map_vector_key const& k1, map_vector_key const& k2) noexcept
{
  return k1.asInt() < k2.asInt();
}

inline bool
cet::operator>(map_vector_key const& k1, map_vector_key const& k2) noexcept
{
  return k1.asInt() > k2.asInt();
}

inline bool
cet::operator<=(map_vector_key const& k1, map_vector_key const& k2) noexcept
{
  return k1.asInt() <= k2.asInt();
}

inline bool
cet::operator>=(map_vector_key const& k1, map_vector_key const& k2) noexcept
{
  return k1.asInt() >= k2.asInt();
}

// ----------------------------------------------------------------------
// output:

inline std::ostream&
cet::operator<<(std::ostream& os, cet::map_vector_key const& key)
{
  return os << key.asInt();
}

// ======================================================================
// additional map_vector<> implementation

// ----------------------------------------------------------------------
// observers:

template <class Value>
typename cet::map_vector<Value>::value_type const&
cet::map_vector<Value>::front() const
{
  if (v_.empty())
    throw cet::exception("map_vector::front") << "container is empty!\n";
  return v_.front();
}

template <class Value>
typename cet::map_vector<Value>::value_type const&
cet::map_vector<Value>::back() const
{
  if (v_.empty())
    throw cet::exception("map_vector::back") << "container is empty!\n";
  return v_.back();
}

template <class Value>
bool
cet::map_vector<Value>::has(key_type const key) const
{
  value_type const v{key, mapped_type{}};
  return std::binary_search(v_.begin(), v_.end(), v, lt);
}

template <class Value>
typename cet::map_vector<Value>::iterator
cet::map_vector<Value>::find(key_type const key)
{
  value_type const v{key, mapped_type{}};
  auto const begin = v_.begin(), end = v_.end();
  auto it = std::lower_bound(begin, end, v, lt);
  if (it != end && it->first != key)
    it = end;
  return it;
}

template <class Value>
typename cet::map_vector<Value>::const_iterator
cet::map_vector<Value>::find(key_type const key) const
{
<<<<<<< HEAD
  value_type v{key, mapped_type()};

  auto const begin = v_.cbegin(), end = v_.cend();

=======
  value_type const v{key, mapped_type{}};
  auto const begin = v_.cbegin(), end = v_.cend();
>>>>>>> f44fca69
  auto it = std::lower_bound(begin, end, v, lt);
  if (it != end && it->first != key)
    it = end;
  return it;
}

template <class Value>
typename cet::map_vector<Value>::const_iterator
cet::map_vector<Value>::findOrThrow(key_type const key) const
{
  auto p = find(key);
  if (p == v_.cend())
    throw cet::exception("map_vector::getOrThrow")
      << "out of range (no such key): " << key.asInt() << std::endl;

  return p;
}

template <class Value>
Value*
cet::map_vector<Value>::getOrNull(key_type const key)
{
  auto it = find(key);
  return it == v_.end() ? nullptr : &it->second;
}

template <class Value>
Value const*
cet::map_vector<Value>::getOrNull(key_type const key) const
{
  auto it = find(key);
  return it == v_.cend() ? nullptr : &it->second;
}

template <class Value>
Value&
cet::map_vector<Value>::getOrThrow(key_type const key)
{
  auto* p = getOrNull(key);
  if (p == nullptr)
    throw cet::exception("map_vector::getOrThrow")
      << "out of range (no such key): " << key.asInt() << std::endl;

  return *p;
}

template <class Value>
Value const&
cet::map_vector<Value>::getOrThrow(key_type const key) const
{
  auto const* p = getOrNull(key);
  if (p == nullptr)
    throw cet::exception("map_vector::getOrThrow")
      << "out of range (no such key): " << key.asInt() << std::endl;

  return *p;
}

template <class Value>
Value& cet::map_vector<Value>::operator[](key_type const key)
{
  value_type const v{key, mapped_type{}};
  auto const begin = v_.begin(), end = v_.end();
  auto it = std::lower_bound(begin, end, v, lt);
  if (it == end || it->first != key)
    it = v_.insert(it, std::move(v));
  return it->second;
}

// ----------------------------------------------------------------------
// mutators:

template <class Value>
std::pair<typename cet::map_vector<Value>::iterator, bool>
cet::map_vector<Value>::insert(value_type const& v)
{
  v.first.ensure_valid();
  auto const begin = v_.begin(), end = v_.end();
  auto it = std::lower_bound(begin, end, v, lt);
  if (it == end || it->first != v.first)
    return std::make_pair(v_.insert(it, v), true);
  return std::make_pair(it, false);
}

template <class Value>
template <class InIter>
void
cet::map_vector<Value>::insert(InIter const b, InIter const e)
{
  std::for_each(b, e, [](auto const& pr) { return pr.first.ensure_valid(); });
  impl_type result;
  std::merge(v_.cbegin(), v_.cend(), b, e, back_inserter(result), lt);
  auto new_end = std::unique(result.begin(), result.end(), eq);
  result.erase(new_end, result.end());
  v_.swap(result);
}

// ----------------------------------------------------------------------
// helpers:

template <class Value>
bool
cet::map_vector<Value>::class_invariant() const
{
  return std::is_sorted(v_.begin(), v_.end(), lt);
}

// ======================================================================

template <class Value>
bool
cet::map_vector<Value>::lt(value_type const& v1, value_type const& v2) noexcept
{
  return v1.first < v2.first;
}

template <class Value>
bool
cet::map_vector<Value>::eq(value_type const& v1, value_type const& v2) noexcept
{
  return v1.first == v2.first;
}

// ======================================================================
#endif /* cetlib_map_vector_h */

// Local variables:
// mode: c++
// End:<|MERGE_RESOLUTION|>--- conflicted
+++ resolved
@@ -380,15 +380,8 @@
 typename cet::map_vector<Value>::const_iterator
 cet::map_vector<Value>::find(key_type const key) const
 {
-<<<<<<< HEAD
-  value_type v{key, mapped_type()};
-
-  auto const begin = v_.cbegin(), end = v_.cend();
-
-=======
   value_type const v{key, mapped_type{}};
   auto const begin = v_.cbegin(), end = v_.cend();
->>>>>>> f44fca69
   auto it = std::lower_bound(begin, end, v, lt);
   if (it != end && it->first != key)
     it = end;
