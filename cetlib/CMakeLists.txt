# ======================================================================
#
# Build/install script
#
# ======================================================================

# ----------------------------------------------------------------------
# Identify this library's name:

set( LIB_NAME ${PROJECT_NAME} )

# ----------------------------------------------------------------------
# Identify, by category, all files that comprise this library:

set( LIB_HEADERS
  _polarssl_config.h
  _polarssl_sha1.h
  bit_manipulation.h
  coded_exception.h
  container_algorithms.h
  cpu_timer.h
  exception.h
  exception_collector.h
  exempt_ptr.h
  nybbler.h
  registry.h
  search_path.h
  sha1.h
  split.h
  split_path.h
  value_ptr.h
)
set( LIB_SOURCES
  _polarssl_sha1.cc
  cpu_timer.cc
  exception.cc
  exception_collector.cc
  nybbler.cc
  search_path.cc
<<<<<<< HEAD
  find_matching_files.cc
=======
  split_path.cc
>>>>>>> c8872714
)

# ----------------------------------------------------------------------
# Compile/link this library from the above-named sources:

link_libraries( ${Boost_FILESYSTEM_LIBRARY} ${Boost_REGEX_LIBRARY} )
add_library( ${LIB_NAME} SHARED ${LIB_SOURCES} )

# ----------------------------------------------------------------------
# Install the above-named headers and the above-built library:

install( FILES ${LIB_HEADERS}
         DESTINATION ${product}/${version}/include/${LIB_NAME} )
install( TARGETS ${LIB_NAME}
         DESTINATION ${flavorqual_dir}/lib )

#
# ======================================================================<|MERGE_RESOLUTION|>--- conflicted
+++ resolved
@@ -36,12 +36,9 @@
   exception.cc
   exception_collector.cc
   nybbler.cc
+  find_matching_files.cc
   search_path.cc
-<<<<<<< HEAD
-  find_matching_files.cc
-=======
   split_path.cc
->>>>>>> c8872714
 )
 
 # ----------------------------------------------------------------------
