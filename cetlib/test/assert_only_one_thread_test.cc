#include "cetlib/SimultaneousFunctionSpawner.h"
#include "cetlib/assert_only_one_thread.h"

#include <chrono>
#include <thread>

using namespace cet;
using namespace std::chrono_literals;

// This test is 'fragile' in that, on a heavily loaded system, we
// might see:
//    1. all threads hit the "barrier" in SimultaneousFunctionSpawner
//    2. all threads start executing
//    3. one thread swaps out before getting to increment the counter
//        in the ThreadCounter.
//    4. the other thread completes (increments and then decrements
//        the counter)
//    5. the sappwed thread comes back, and is not running at the
//        same time as the other thread, so the expected violation
//        is not seen.

// We attempt to make this very rare by:
//    running a function that takes a long time, and
//    running many threads, hoping not all will swap out in
//    the right order so that we see NO overlaps.
int
main()
{
  CET_ASSERT_ONLY_ONE_THREAD();
  auto will_fail = [] {
    // Insert "by-hand" what the CET_ASSERT_ONLY_ONE_THREAD would
    // expand to so that we can avoid an std::abort() for testing.
    static cet::detail::ThreadCounter s{__FILE__, __LINE__, __func__};
    cet::detail::ThreadCounter::Sentry hold{s, false};
<<<<<<< HEAD
    std::this_thread::sleep_for(2000ms);
=======
    std::this_thread::sleep_for(100ms);
>>>>>>> 8ea8aa4b
  };
  SimultaneousFunctionSpawner launch{repeated_task(10u, will_fail)};
}<|MERGE_RESOLUTION|>--- conflicted
+++ resolved
@@ -32,11 +32,7 @@
     // expand to so that we can avoid an std::abort() for testing.
     static cet::detail::ThreadCounter s{__FILE__, __LINE__, __func__};
     cet::detail::ThreadCounter::Sentry hold{s, false};
-<<<<<<< HEAD
-    std::this_thread::sleep_for(2000ms);
-=======
     std::this_thread::sleep_for(100ms);
->>>>>>> 8ea8aa4b
   };
   SimultaneousFunctionSpawner launch{repeated_task(10u, will_fail)};
 }