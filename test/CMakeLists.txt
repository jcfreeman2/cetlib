# ======================================================================
#
# Testing
#
# ======================================================================

include(CetTest)

# Identify libraries to be linked:
link_libraries( cetlib )

<<<<<<< HEAD
cet_test(bit_test)
cet_test(canonical_number_test)
cet_test(canonical_string_test)
cet_test(coded_exception_test)
cet_test(container_algs_test)
cet_test(cpu_timer_test NO_AUTO)
cet_test(exception_collector_test)
cet_test(exception_test)
cet_test(exempt_ptr_test)
cet_test(filesystem_test)
cet_test(getenv_test)
cet_test(inc-expand_test.sh PREBUILT DEPENDENCIES inc-expand)
cet_test(include_test)
cet_test(nybbler_test)
cet_test(registry_test)
cet_test(registry_via_id_test)
cet_test(registry_via_id_test_2 NO_AUTO) # for now -- see test's source
cet_test(search_path_test)
cet_test(search_path_test_2 NO_AUTO)
cet_test(search_path_test_2.sh PREBUILT
  DEPENDENCIES search_path_test_2
=======
# ----------------------------------------------------------------------
# Identify each test's build requirements:

set( BUILD              # compile
  bit_test
  canonical_number_test
  canonical_string_test
  coded_exception_test
  container_algs_test
  cpu_timer_test
  exception_collector_test
  exception_test
  exempt_ptr_test
  filesystem_test
  getenv_test
  include_test
  nybbler_test
  registry_test
  registry_via_id_test
  registry_via_id_test_2 # for now -- see test's source
  search_path_test
  search_path_test_2
  sha1_test
  split_path_test
  split_test
  value_ptr_test
  value_ptr_test_2
)

set( BUILD_BOOST        # compile and link with BOOST_TEST library
  is_absolute_filepath_t
  rpad_test
  search_path_test_3
)

set( HANDBUILT          # use target-specific build rules, found below
  sha1_test_2
)

set( PREBUILT           # no build required
  inc-expand_test.sh
  search_path_test_2.sh
)

# ----------------------------------------------------------------------
# Identify data files needed to run the above tests:

set( DATAFILE           # install only
)

# ----------------------------------------------------------------------
# Identify tests not to be run automatically:

set( HANDRUN            # use target-specific run rules, found below
  cpu_timer_test
  inc-expand_test
  registry_via_id_test_2 # for now -- see test's source
  search_path_test_2
)

# ======================================================================
# Part 2: Provide build instructions
# ======================================================================

# ----------------------------------------------------------------------
# BUILD:

foreach( test ${BUILD} )
  add_executable( ${test} ${test}.cc )
endforeach( test )

# ----------------------------------------------------------------------
# BUILD_BOOST:

foreach( test ${BUILD_BOOST} )
  add_executable( ${test} ${test}.cc )
  set_target_properties ( ${test} PROPERTIES
    COMPILE_DEFINITIONS BOOST_TEST_MAIN
    COMPILE_DEFINITIONS BOOST_TEST_DYN_LINK
>>>>>>> 1780c745
  )
cet_test(sha1_test)
cet_test(sha1_test_performance NO_AUTO
  SOURCES sha1_test_performance.cc sha1.cpp
  )
cet_test(sha1_test_2 SOURCES sha1_test_2.cc sha1.cpp)
cet_test(split_path_test)
cet_test(split_test)
cet_test(value_ptr_test)
cet_test(value_ptr_test_2)
cet_test(is_absolute_filepath_t USE_BOOST_UNIT)
cet_test(search_path_test_3 USE_BOOST_UNIT)<|MERGE_RESOLUTION|>--- conflicted
+++ resolved
@@ -9,7 +9,6 @@
 # Identify libraries to be linked:
 link_libraries( cetlib )
 
-<<<<<<< HEAD
 cet_test(bit_test)
 cet_test(canonical_number_test)
 cet_test(canonical_string_test)
@@ -27,91 +26,11 @@
 cet_test(registry_test)
 cet_test(registry_via_id_test)
 cet_test(registry_via_id_test_2 NO_AUTO) # for now -- see test's source
+cet_test(rpad_test USE_BOOST_UNIT)
 cet_test(search_path_test)
 cet_test(search_path_test_2 NO_AUTO)
 cet_test(search_path_test_2.sh PREBUILT
   DEPENDENCIES search_path_test_2
-=======
-# ----------------------------------------------------------------------
-# Identify each test's build requirements:
-
-set( BUILD              # compile
-  bit_test
-  canonical_number_test
-  canonical_string_test
-  coded_exception_test
-  container_algs_test
-  cpu_timer_test
-  exception_collector_test
-  exception_test
-  exempt_ptr_test
-  filesystem_test
-  getenv_test
-  include_test
-  nybbler_test
-  registry_test
-  registry_via_id_test
-  registry_via_id_test_2 # for now -- see test's source
-  search_path_test
-  search_path_test_2
-  sha1_test
-  split_path_test
-  split_test
-  value_ptr_test
-  value_ptr_test_2
-)
-
-set( BUILD_BOOST        # compile and link with BOOST_TEST library
-  is_absolute_filepath_t
-  rpad_test
-  search_path_test_3
-)
-
-set( HANDBUILT          # use target-specific build rules, found below
-  sha1_test_2
-)
-
-set( PREBUILT           # no build required
-  inc-expand_test.sh
-  search_path_test_2.sh
-)
-
-# ----------------------------------------------------------------------
-# Identify data files needed to run the above tests:
-
-set( DATAFILE           # install only
-)
-
-# ----------------------------------------------------------------------
-# Identify tests not to be run automatically:
-
-set( HANDRUN            # use target-specific run rules, found below
-  cpu_timer_test
-  inc-expand_test
-  registry_via_id_test_2 # for now -- see test's source
-  search_path_test_2
-)
-
-# ======================================================================
-# Part 2: Provide build instructions
-# ======================================================================
-
-# ----------------------------------------------------------------------
-# BUILD:
-
-foreach( test ${BUILD} )
-  add_executable( ${test} ${test}.cc )
-endforeach( test )
-
-# ----------------------------------------------------------------------
-# BUILD_BOOST:
-
-foreach( test ${BUILD_BOOST} )
-  add_executable( ${test} ${test}.cc )
-  set_target_properties ( ${test} PROPERTIES
-    COMPILE_DEFINITIONS BOOST_TEST_MAIN
-    COMPILE_DEFINITIONS BOOST_TEST_DYN_LINK
->>>>>>> 1780c745
   )
 cet_test(sha1_test)
 cet_test(sha1_test_performance NO_AUTO
