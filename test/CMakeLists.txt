--- conflicted
+++ resolved
@@ -104,14 +104,11 @@
   -ldl
   )
 
-<<<<<<< HEAD
 cet_test(replace_all_test USE_BOOST_UNIT
   LIBRARIES
   cetlib
   )
 
-=======
->>>>>>> a7126ff1
 cet_test(regex_t USE_BOOST_UNIT
   LIBRARIES
   cetlib
